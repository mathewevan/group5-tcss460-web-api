--- conflicted
+++ resolved
@@ -10,99 +10,6 @@
 const isNumberProvided = validationFunctions.isNumberProvided;
 
 /**
-<<<<<<< HEAD
-=======
- * @api {get} /book/all Request to get paginated books
- * @apiName Get Books Paginated
- * @apiGroup Book (Closed)
- *
- * @apiDescription Retrieves a paginated list of books from the database.
- *    The entries are sorted by author name ascending.
- *
- * @apiParam {Number} [limit=10] The number of books to return per page.
- * @apiParam {Number} [offset=0] The offset for pagination.
- *
- * @apiSuccess {Object[]} entries List of books.
- * @apiSuccess {Object} pagination Pagination details.
- * @apiSuccess {Number} pagination.totalRecords Total number of records available.
- * @apiSuccess {Number} pagination.limit Number of records returned per page.
- * @apiSuccess {Number} pagination.offset Offset for pagination.
- * @apiSuccess {Number} pagination.nextPage Offset value for the next page.
- *
- * @apiExample {curl} Example usage:
- *    curl -X GET "http://yourserver.com/all?limit=1&offset=0"
- *
- * @apiSuccessExample {json} Success-Response:
- *     HTTP/1.1 200 OK
- * {
- *     "entries": [
- *         {
- *             "id": 444,
- *             "isbn13": "9780399162410",
- *             "authors": "A.A. Milne, Ernest H. Shepard",
- *             "publication_year": 2011,
- *             "original_title": "The 5th Wave",
- *             "title": "Winnie-the-Pooh (Winnie-the-Pooh, #1)",
- *             "rating_avg": 4.34,
- *             "rating_count": 207550,
- *             "rating_1_star": 2636,
- *             "rating_2_star": 5254,
- *             "rating_3_star": 28148,
- *             "rating_4_star": 60427,
- *             "rating_5_star": 118748,
- *             "image_url": "https://s.gr-assets.com/assets/nophoto/book/111x148-bcc042a9c91a29c1d680899eff700a03.png",
- *             "image_small_url": "https://s.gr-assets.com/assets/nophoto/book/50x75-a91bf249278a81aabab721ef782c4a74.png"
- *         }
- *     ],
- *     "pagination": {
- *         "totalRecords": "9425",
- *         "limit": 1,
- *         "offset": 0,
- *         "nextPage": 1
- *     }
- * }
- */
-bookRouter.get('/all', async (request: Request, response: Response) => {
-
-    const limit: number =
-        isNumberProvided(request.query.limit) && +request.query.limit > 0
-            ? +request.query.limit
-            : 10;
-    const offset: number =
-        isNumberProvided(request.query.offset) && +request.query.offset >= 0
-            ? +request.query.offset
-            : 0;
-
-    const theQuery = `SELECT *
-            FROM books 
-            ORDER BY books.authors
-            LIMIT $1
-            OFFSET $2`;
-
-    const values = [limit, offset];
-
-
-    const { rows } = await pool.query(theQuery, values);
-
-
-    const result = await pool.query(
-        'SELECT count(*) AS exact_count FROM books;'
-    );
-    const count = result.rows[0].exact_count;
-
-    response.send({
-        entries: rows,
-        pagination: {
-            totalRecords: count,
-            limit,
-            offset,
-            nextPage: limit + offset,
-        },
-    });
-});
-
-/**
->>>>>>> 75a26021
  * @api {get} /book/isbn/:isbn13 Request to retrieve a book by ISBN
  * @apiName GetBookByISBN
  * @apiGroup Book (Closed)
